// SPDX-License-Identifier: UNLICENSED
pragma solidity 0.6.11;
pragma experimental ABIEncoderV2;
import "@openzeppelin/contracts/access/Ownable.sol";

/**
 * @title Contract that generically executes functions given a target contract to execute against
 * @author APY.Finance
<<<<<<< HEAD
 * @notice This contract is delegate called to by an APYAccount.sol
=======
 * @notice This contract is delegate called to by an APYAccount.sol when executing sequences
>>>>>>> bf687740
 */
contract APYGenericExecutor is Ownable {
    // struct representing an execution against a contracts given bytes data
    // target is the target contract to execute against
    // bytes data representing the encoded function signature + parameters
    struct Data {
        address target;
        bytes data;
    }

    /**
     * @notice Given a Data struct with a target and bytes sequence data, executes the method on the target contract
     * @param executionSteps Data struct containing the target address to execute against and the bytes data to execute
<<<<<<< HEAD
     * @dev Given the generic functionality of this contract, only owner can call this method to prevent situations where malicious actors from causing this contract to self destruct by delegating to another contract
=======
     * @dev Given the generic functionality of this contract, only owner can call this method to prevent situations where
     *      malicious actors from causing this contract to self destruct by delegating to another contract
>>>>>>> bf687740
     */
    function execute(Data[] calldata executionSteps)
        external
        payable
        onlyOwner
    {
        bytes memory returnData;
        for (uint256 i = 0; i < executionSteps.length; i++) {
            returnData = _call(
                executionSteps[i].target,
                executionSteps[i].data
            );
        }
    }

    /**
     * @notice performs a call() against a target contract
     * @param target the bytes data will be executed against
     * @param data the bytes data representing the encoded function signature + parameters
     * @return returns bytes memory represneting the returned data from the target.call()
     * @dev will bubble up revert messages
     */
    function _call(address target, bytes memory data)
        private
        returns (bytes memory)
    {
        // solhint-disable-next-line avoid-low-level-calls
        (bool success, bytes memory returndata) = target.call(data);
        if (success) {
            return returndata;
        } else {
            // Look for revert reason and bubble it up if present
            if (returndata.length > 0) {
                // The easiest way to bubble the revert reason is using memory via assembly

                // solhint-disable-next-line no-inline-assembly
                assembly {
                    let returndata_size := mload(returndata)
                    revert(add(32, returndata), returndata_size)
                }
            } else {
                revert("CALL_FAILED");
            }
        }
    }
}<|MERGE_RESOLUTION|>--- conflicted
+++ resolved
@@ -6,11 +6,7 @@
 /**
  * @title Contract that generically executes functions given a target contract to execute against
  * @author APY.Finance
-<<<<<<< HEAD
- * @notice This contract is delegate called to by an APYAccount.sol
-=======
  * @notice This contract is delegate called to by an APYAccount.sol when executing sequences
->>>>>>> bf687740
  */
 contract APYGenericExecutor is Ownable {
     // struct representing an execution against a contracts given bytes data
@@ -24,12 +20,8 @@
     /**
      * @notice Given a Data struct with a target and bytes sequence data, executes the method on the target contract
      * @param executionSteps Data struct containing the target address to execute against and the bytes data to execute
-<<<<<<< HEAD
-     * @dev Given the generic functionality of this contract, only owner can call this method to prevent situations where malicious actors from causing this contract to self destruct by delegating to another contract
-=======
      * @dev Given the generic functionality of this contract, only owner can call this method to prevent situations where
      *      malicious actors from causing this contract to self destruct by delegating to another contract
->>>>>>> bf687740
      */
     function execute(Data[] calldata executionSteps)
         external
